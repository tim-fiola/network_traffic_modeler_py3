"""An object representing a Node interface"""

from .exceptions import ModelException
from .rsvp import RSVP_LSP


class Interface(object):
    """An object representing a Node interface"""

    def __init__(self, name, cost, capacity, node_object, remote_node_object,
                 address=0):
        self.name = name
        self.cost = cost
        self.capacity = capacity
        self.node_object = node_object
        self.remote_node_object = remote_node_object
        self.address = address
        self.traffic = 0.0
        self._failed = False
        self.reserved_bandwidth = 0

        # Validate cost and capacity values
        if not (isinstance(cost, (int, float))):
            raise ValueError('Cost must be positive integer or float')
        if not (isinstance(capacity, (int, float))):
            raise ValueError('Capacity must be positive integer or float')

    @property
    def _key(self):
        """Unique ID for interface object"""
        return (self.name, self.node_object.name)

    # Modify the __hash__ and __eq__ methods to make comparisons easier
    def __eq__(self, other_object):
        if not isinstance(other_object, Interface):
            return NotImplemented

        return [self.node_object, self.remote_node_object, self.name,
                self.capacity, self.address] == [other_object.node_object,
                                                 other_object.remote_node_object, other_object.name,
                                                 other_object.capacity, other_object.address]
        # return self.__dict__ == other_object.__dict__

    def __hash__(self):
        return hash(tuple(sorted(self.__dict__.items())))

    def __repr__(self):
        return '%s(name = %r, cost = %s, capacity = %s, node_object = %r, \
remote_node_object = %r, address = %r)' % (self.__class__.__name__,
                                           self.name,
                                           self.cost,
                                           self.capacity,
                                           self.node_object,
                                           self.remote_node_object,
                                           self.address)

    @property
    def reservable_bandwidth(self):
        """Amount of bandwidth available for rsvp lsp reservation"""
        return self.capacity - self.reserved_bandwidth

    # @property
    # def reserved_bandwidth(self):
    #     """
    #     Amount of bandwidth reserved by RSVP LSPs
    #     :return: reserved bandwidth
    #     """
    #     return self._reserved_bandwidth
    #
    # @reserved_bandwidth.setter
    # def reserved_bandwidth(self):
    #     """
    #     Setter for reserved_bandwidth property
    #     :return:
    #     """

    @property
    def failed(self):
        """
        Is Interface failed
        :return: True|False
        """
        return self._failed

    @failed.setter
    def failed(self, status):
        """
        Puts logical guardrails on conditions of interface failure status
        :param status: boolean; input by user
        :return: self._failed; boolean
        """
        if not (isinstance(status, bool)):
            raise ModelException('must be boolean value')

        if not status:

            # Check to see if both nodes are failed = False
            if self.node_object.failed == False and \
                    self.remote_node_object.failed == False:
                self._failed = False

            else:
                self._failed = True
                self.reserved_bandwidth = 0

        else:
            self._failed = True
            self.reserved_bandwidth = 0

    # Put some guardrails on cost
    # def get_cost(self):
    #     return self._cost
    #
    # def set_cost(self, cost):
    #     if cost < 1:
    #         raise ModelException("Interface cost cannot be less than 1")
    #     self._cost = cost
    #
    # cost = property(get_cost, set_cost)
    @property
    def cost(self):
        return self._cost

    @cost.setter
    def cost(self, cost):
        if cost < 1:
            raise ModelException("Interface cost cannot be less than 1")
        self._cost = cost

    # Put some guardrails on capacity
    # def get_capacity(self):
    #     return self._capacity
    #
    # def set_capacity(self, capacity):
    #     if not(capacity > 0):
    #         raise ModelException("Interface capacity must be greater than 0")
    #     self._capacity = capacity
    #
    # capacity = property(get_capacity, set_capacity)
    @property
    def capacity(self):
        return self._capacity

    @capacity.setter
    def capacity(self, capacity):
        if not(capacity > 0):
            raise ModelException("Interface capacity must be greater than 0")
        self._capacity = capacity

    def fail_interface(self, model):
        """Returns an updated model with the specified
        interface and the remote interface with failed==True
        """

        # find the remote interface
        remote_interface = Interface.get_remote_interface(self, model)

        # set the 2 interfaces to failed = True
        self.failed = True
        remote_interface.failed = True

    def unfail_interface(self, model):
        """Returns an updated network_interfaces table with the specified
        interface and the remote interface in the 'failed': False state
        """

        # find the remote interface
        remote_interface = Interface.get_remote_interface(self, model)

        # check to see if the local and remote node are failed
        if self.node_object.failed == False and \
                self.remote_node_object.failed == False:

            # set the 2 interfaces to failed = False
            self.failed = False
            remote_interface.failed = False
        else:
            message = ("Local and/or remote node are failed; cannot have "
                       "unfailed interface on failed node")
            raise ModelException(message)

    def get_remote_interface(self, model):
        """Searches the model and returns the remote interface"""

        for interface in (interface for interface in model.interface_objects):
            if interface.node_object.name == self.remote_node_object.name and \
                    interface.address == self.address:
                remote_interface = interface
                break

        # sanity check
        if remote_interface.remote_node_object.interfaces(model) == \
                self.node_object.interfaces(model):
            return remote_interface
        else:
            message = 'Internal Validation Error', remote_interface, \
                      'and', self, 'fail validation checks'
            raise ModelException(message)

    def get_circuit_object(self, model):
        """Returns the circuit object from the model that an
        interface is associated with."""

        ckt = model.get_circuit_object_from_interface(self.name,
                                                      self.node_object.name)

        return ckt

    def demands(self, model):
        """Returns list of demands that egress the interface"""
        dmd_set = set()
        demands = (demand for demand in model.demand_objects)
        for demand in demands:
<<<<<<< HEAD
            for demand_path in demand.path:
                # Counter for total number of paths for each demand
                # num_paths = 0
=======

            # Counter for total number of paths for each demand
            # num_paths = 0
>>>>>>> 9e0d2dcb
            if demand.path != 'Unrouted':
                for dmd_path in demand.path:
                    # If dmd_path is an RSVP LSP and self is in dmd_path.path['interfaces'] ,
                    # look at the LSP path and get demands on the LSP and add them to dmd_set
                    if isinstance(dmd_path, RSVP_LSP):
                        if self in dmd_path.path['interfaces']:
                            dmd_set.add(demand)

                    # If path is not an LSP, then it's a list of Interface
                    # objects; look for self in dmd_path

                    elif self in dmd_path:
                        # num_paths += 1
                        dmd_set.add(demand)

        dmd_list = list(dmd_set)

        # TODO - add % of each demand that is on the interface next to the demand
<<<<<<< HEAD
=======

>>>>>>> 9e0d2dcb
        return dmd_list

    def lsps(self, model):
        """
        Returns a list of RSVP LSPs that egress the interface
        :param model: Model object
        :return: list of RSVP LSPs that egress the interface
        """

        lsp_set = set()

        for lsp in (lsp for lsp in model.rsvp_lsp_objects if 'Unrouted' not in lsp.path):
            if self in lsp.path['interfaces']:
                lsp_set.add(lsp)

        lsp_list = list(lsp_set)
        return lsp_list

    @property
    def utilization(self):
        """Returns utilization = (self.traffic/self.capacity)*100% """
        if self.traffic == 'Down':
            return 'Int is down'
        else:
            return self.traffic / self.capacity<|MERGE_RESOLUTION|>--- conflicted
+++ resolved
@@ -95,8 +95,8 @@
         if not status:
 
             # Check to see if both nodes are failed = False
-            if self.node_object.failed == False and \
-                    self.remote_node_object.failed == False:
+            if self.node_object.failed is False and \
+                    self.remote_node_object.failed is False:
                 self._failed = False
 
             else:
@@ -168,8 +168,8 @@
         remote_interface = Interface.get_remote_interface(self, model)
 
         # check to see if the local and remote node are failed
-        if self.node_object.failed == False and \
-                self.remote_node_object.failed == False:
+        if self.node_object.failed is False and \
+                self.remote_node_object.failed is False:
 
             # set the 2 interfaces to failed = False
             self.failed = False
@@ -211,16 +211,10 @@
         dmd_set = set()
         demands = (demand for demand in model.demand_objects)
         for demand in demands:
-<<<<<<< HEAD
-            for demand_path in demand.path:
-                # Counter for total number of paths for each demand
-                # num_paths = 0
-=======
 
             # Counter for total number of paths for each demand
             # num_paths = 0
->>>>>>> 9e0d2dcb
-            if demand.path != 'Unrouted':
+            if 'Unrouted' not in demand.path:
                 for dmd_path in demand.path:
                     # If dmd_path is an RSVP LSP and self is in dmd_path.path['interfaces'] ,
                     # look at the LSP path and get demands on the LSP and add them to dmd_set
@@ -238,10 +232,6 @@
         dmd_list = list(dmd_set)
 
         # TODO - add % of each demand that is on the interface next to the demand
-<<<<<<< HEAD
-=======
-
->>>>>>> 9e0d2dcb
         return dmd_list
 
     def lsps(self, model):
