"""A class that defines the network being modeled and that contains all
modeled objects in the network such as Nodes, Interfaces, Circuits,
and Demands."""

from pprint import pprint

import networkx as nx

from .circuit import Circuit
from .demand import Demand
from .interface import Interface
from .exceptions import ModelException
from .utilities import find_end_index
from .node import Node
from .rsvp import RSVP_LSP


class Model(object):
    """A network model object consisting of the following base components:

        - Interface objects: network node interfaces.  Interfaces have a
          'capacity' attribute that determines how much traffic it can carry.
          Note: Interfaces are matched into Circuit objects based on the
          interface addresses

        - Node objects: vertices on the network (aka 'layer 3 devices')
          that contain Interface objects.  Nodes are connected to each other
          via a pair of matched Interfaces (Circuits)

        - Demand objects: traffic loads on the network.  Each demand starts
          from a source node and transits the network to a destination node.
          A demand also has a magnitude, representing how much traffic it
          is carrying.  The demand's magnitude will apply against each
          interface's available capacity

        - RSVP LSP objects: RSVP LSPs

    """

    def __init__(self, interface_objects=set(), node_objects=set(),
                 demand_objects=set(), rsvp_lsp_objects=set()):
        self.interface_objects = interface_objects
        self.node_objects = node_objects
        self.demand_objects = demand_objects
        self.circuit_objects = set([])
        self.rsvp_lsp_objects = rsvp_lsp_objects

    def __repr__(self):
        return 'Model(Interfaces: %s, Nodes: %s, Demands: %s, RSVP_LSPs: %s)' % (len(self.interface_objects),
                                                                                 len(self.node_objects),
                                                                                 len(self.demand_objects),
                                                                                 len(self.rsvp_lsp_objects))

    def add_network_interfaces_from_list(self, network_interfaces):
        """
        A tool that reads network interface info and updates an *existing* model.
        Intended to be used from CLI/interactive environment
        Interface info must be a list of dicts and in format like below example:

            network_interfaces = [
            {'name':'A-to-B', 'cost':4,'capacity':100, 'node':'A',
            'remote_node': 'B', 'address': 1, 'failed': False},
            {'name':'A-to-Bv2', 'cost':40,'capacity':150, 'node':'A',
            'remote_node': 'B', 'address': 2, 'failed': False},
            {'name':'A-to-C', 'cost':1,'capacity':200, 'node':'A',
            'remote_node': 'C', 'address': 3, 'failed': False},]

        """

        # TODO - look at removing requirement that address be specified
        new_interface_objects, new_node_objects = \
            self._make_network_interfaces(network_interfaces)
        self.node_objects = self.node_objects.union(new_node_objects)
        self.interface_objects = \
            self.interface_objects.union(new_interface_objects)
        self.validate_model()

<<<<<<< HEAD
    def _make_int_info_dict(self):
        """
        Makes dict of information for each interface.  Most of this information
        is derived from the simulation.
        Returns dict object.  Keys are the _key for each Interface; values are
        dicts for each interface_ key that hold information about the Interface.
        :return: int_info
        """
        keys = (interface._key for interface in self.interface_objects)
        int_info = {key: {'lsps': [], 'reserved_bandwidth': 0} for key in keys}
        for lsp in (lsp for lsp in self.rsvp_lsp_objects if 'Unrouted' not in lsp.path):
            for interface in lsp.path['interfaces']:
                int_info[interface._key]['lsps'].append(lsp)
                int_info[interface._key]['reserved_bandwidth'] += round(lsp.reserved_bandwidth, 1)
        return int_info

=======
>>>>>>> f5b33770
    def validate_model(self):
        """
        Validates that data fed into the model creates a valid network model
        """

        # create circuits table, flags ints that are not part of a circuit
        circuits = self._make_circuits(return_exception=True)

<<<<<<< HEAD
        # Make dict to hold interface data
        int_info = self._make_int_info_dict()

=======
>>>>>>> f5b33770
        error_data = []  # list of all errored checks

        int_res_bw_too_high = set([])
        int_res_bw_sum_error = set([])

        for interface in (interface for interface in self.interface_objects):
            if interface.reserved_bandwidth > interface.capacity:
                int_res_bw_too_high.add(interface)
<<<<<<< HEAD
            if round(interface.reserved_bandwidth, 1) != int_info[interface._key]['reserved_bandwidth']:
=======
            if (round(interface.reserved_bandwidth, 1) !=
                    round(sum([lsp.reserved_bandwidth for lsp in interface.lsps(self)]), 1)):
>>>>>>> f5b33770
                int_res_bw_sum_error.add((interface, interface.reserved_bandwidth, tuple(interface.lsps(self))))

        # If creation of circuits returns a dict, there are problems
        if isinstance(circuits, dict):
            error_data.append({'ints_w_no_remote_int': circuits['data']})

        # Append any failed checks to error_data
        if len(int_res_bw_too_high) > 0:
            error_data.append({'int_res_bw_too_high': int_res_bw_too_high})

        if len(int_res_bw_sum_error) > 0:
            error_data.append({'int_res_bw_sum_error': int_res_bw_sum_error})

        # Validate there are no duplicate interfaces
        unique_interfaces_per_node = self._unique_interface_per_node()

        # Log any duplicate interfaces on a node
        if not unique_interfaces_per_node:
            error_data.append(unique_interfaces_per_node)

        # Make validate_model() check for matching failed statuses
        # on the interfaces and matching interface capacity
        circuits_with_mismatched_interface_capacity = []
        for ckt in (ckt for ckt in self.circuit_objects):
            int1 = ckt.get_circuit_interfaces(self)[0]
            int2 = ckt.get_circuit_interfaces(self)[1]

            # Match the failed status to True if they are different
            if int1.failed != int2.failed:
                int1.failed = True
                int2.failed = True

            # Make sure the interface capacities in the circuit match
            if int1.capacity != int2.capacity:
                circuits_with_mismatched_interface_capacity.append(ckt)

        if len(circuits_with_mismatched_interface_capacity) > 0:
            int_status_error_dict = {
                'circuits_with_mismatched_interface_capacity':
                circuits_with_mismatched_interface_capacity
            }
            error_data.append(int_status_error_dict)

        # Verify no duplicate nodes
        node_names = set([node.name for node in self.node_objects])
        if (len(self.node_objects)) != (len(node_names)):
            node_dict = {'len_node_objects': len(self.node_objects),
                         'len_node_names': len(node_names)}
            error_data.append(node_dict)

        # Read error_data
        if len(error_data) > 0:
            message = 'network interface validation failed, see returned data'
            pprint(message)
            pprint(error_data)
            raise ModelException((message, error_data))
        else:
            return self

    def _demand_traffic_per_int(self, demand):
        """
        Given a Demand object, return key, value pairs for how much traffic each
        interface gets from the routing of the traffic load over Model interfaces.

        : demand: Demand object
        : return: dict of ('source_node_name-dest_node_name': <traffic from demand> ) k, v pairs

        Example: The interface from node G to node D below has 2.5 units of traffic from 'demand';
                 the interface from A to B has 10.0, etc.
        {'G-D': 2.5, 'A-B': 10.0, 'B-D': 2.5, 'A-D': 5.0, 'D-F': 10.0, 'B-G': 2.5}

        """

        # Find node names
        source_node_name = demand.source_node_object.name
        dest_node_name = demand.dest_node_object.name

        # Define a networkx DiGraph to find the path
        G = self._make_weighted_network_graph(include_failed_circuits=False)

        # Get networkx shortest paths from source_node to dest_node
        shortest_paths = nx.all_shortest_paths(G, source_node_name,
                                               dest_node_name, weight='cost')

        # Create shortest path list showing node to node connections
        shortest_path_list = []
        for path in shortest_paths:
            int_path = []
            for x in range(0, len(path) - 1):
                int_path.append(path[x] + '-' + path[x + 1])
            shortest_path_list.append(int_path)

        # All interfaces in shortest_path_list
        shortest_path_int_list = []
        for path in shortest_path_list:
            shortest_path_int_list += path

        # Unique interfaces across all shortest paths
        shortest_path_int_set = set(shortest_path_int_list)

        # Dict to store how many unique next hops each node has in the shortest paths
        unique_next_hops = {}
        for interface in shortest_path_int_set:
            unique_next_hops[interface[0]] = [intf for intf in shortest_path_int_set if
                                              intf[0] == interface[0]]

        # shortest_path_info will be a dict with the following info for each path:
        # - an ordered list of interfaces in the path
        # - a dict of cumulative splits for each interface at that point in the path
        # - the amount of traffic on the path
        # Example:
        # shortest_path_info =
        # {'path_0': {'interfaces': ['E-A', 'A-D', 'D-F'],
        #            'path_traffic': 20.0,
        #            'splits': {'A-D': 2, 'D-F': 2, 'E-A': 1}},
        # 'path_1': {'interfaces': ['E-A', 'A-B', 'B-D', 'D-F'],
        #            'path_traffic': 10.0,
        #            'splits': {'A-B': 2, 'B-D': 4, 'D-F': 4, 'E-A': 1}},
        # 'path_2': {'interfaces': ['E-A', 'A-B', 'B-G', 'G-D', 'D-F'],
        #            'path_traffic': 10.0,
        #            'splits': {'A-B': 2, 'B-G': 4, 'D-F': 4, 'E-A': 1, 'G-D': 4}}}

        shortest_path_info = {}
        path_counter = 0
        for path in shortest_path_list:
            traffic_splits_per_interface = {}  # Dict of cumulative splits per interface

            path_key = 'path_' + str(path_counter)

            shortest_path_info[path_key] = {}

            # Create interfaces list
            interfaces_list = path

            # Create cumulative path splits for each interface
            total_splits = 1
            for interface in path:
                total_splits = total_splits * len(unique_next_hops[interface[0]])
                traffic_splits_per_interface[interface] = total_splits

            # Find path traffic
            max_split = max([split for split in traffic_splits_per_interface.values()])
            path_traffic = float(demand.traffic) / float(max_split)

            shortest_path_info[path_key]['interfaces'] = interfaces_list
            shortest_path_info[path_key]['splits'] = traffic_splits_per_interface
            shortest_path_info[path_key]['path_traffic'] = path_traffic
            path_counter += 1

        # For each path, determine which interfaces it transits and add
        # that path's traffic to the interface

        # Create dict to hold cumulative traffic for each interface for demand
        traff_per_int = dict.fromkeys(shortest_path_int_set, 0)
        for path, info in shortest_path_info.items():
            for interface in info['interfaces']:
                traff_per_int[interface] += info['path_traffic']

        return traff_per_int

    def _update_interface_utilization(self):  #
        """Updates each interface's utilization; returns Model object with
        updated interface utilization."""

        # In the model, in an interface is failed, set the traffic attribute
        # to 'Down', otherwise, initialize the traffic to zero
        for interface_object in self.interface_objects:
            if interface_object.failed:
                interface_object.traffic = 'Down'
            else:
                interface_object.traffic = 0.0

        routed_demand_object_generator = (demand_object for demand_object in self.demand_objects if
                                          'Unrouted' not in demand_object.path)

        # For each demand that is not Unrouted, add its traffic value to each
        # interface object in the path
        for demand_object in routed_demand_object_generator:
            # This model only allows demands to take RSVP LSPs if
            # the demand's source/dest nodes match the LSP's source/dest nodes.

            # Expand each LSP into its interfaces and add that the traffic per LSP
            # to the LSP's path interfaces.

            # Can demand take LSP?

            routed_lsp_generator = (lsp for lsp in self.rsvp_lsp_objects if 'Unrouted' not in lsp.path)
            lsps_for_demand = []
            for lsp in routed_lsp_generator:
                if (lsp.source_node_object == demand_object.source_node_object and
                        lsp.dest_node_object == demand_object.dest_node_object):
                    lsps_for_demand.append(lsp)

            if lsps_for_demand != []:
                # Find each demands path list, determine the ECMP split across the
                # routed LSPs, and find the traffic per path (LSP)
                num_routed_lsps_for_demand = len(lsps_for_demand)

                traffic_per_demand_path = demand_object.traffic / num_routed_lsps_for_demand

                # Get the interfaces for each LSP in the demand's path
                for lsp in lsps_for_demand:

                    lsp_path_interfaces = lsp.path['interfaces']

                    # Now that all interfaces are known,
                    # update traffic on interfaces demand touches
                    for interface in lsp_path_interfaces:
                        # Get the interface's existing traffic and add the
                        # portion of the demand's traffic
                        interface.traffic += traffic_per_demand_path

            # If demand_object is not taking LSPs, IGP route it, using hop by hop ECMP
            else:
                # demand_traffic_per_int will be dict of
                # ('source_node_name-dest_node_name': <traffic from demand>) k,v pairs
                #
                # Example: The interface from node G to node D has 2.5 units of traffic from 'demand'
                # {'G-D': 2.5, 'A-B': 10.0, 'B-D': 2.5, 'A-D': 5.0, 'D-F': 10.0, 'B-G': 2.5}
                demand_traffic_per_int = self._demand_traffic_per_int(demand_object)

                # Get the interface objects and update them with the traffic
                for interface, traffic_from_demand in demand_traffic_per_int.items():
                    from_node = interface.split('-')[0]
                    to_node = interface.split('-')[1]
                    interface_to_update = self.get_interface_object_from_nodes(from_node, to_node)
                    interface_to_update.traffic += traffic_from_demand

        return self

    def _route_demands(self, demands, input_model):
        """
        Routes demands through input_model Model object
        :param demands: iterable of Demand objects to be routed
        :param input_model:  Model object in which to route the demands
        :return:
        """
        for demand_object in demands:
            demand_object = demand_object._add_demand_path(input_model)

        return self._update_interface_utilization()

    def _route_lsps(self, input_model):
        """Route the LSPs in the model
        1.  Get LSPs into groups with matching source/dest

        2.  Find all the demands that take the LSP group

        3.  Route the LSP group, one at a time

        :param input_model: Model object; this may have different parameters than 'self'
        :return: self, with updated LSP paths
        """

        # Find parallel LSP groups
        parallel_lsp_groups = self.parallel_lsp_groups()  # TODO - can this be optimized?

        # Find all the parallel demand groups
        parallel_demand_groups = self.parallel_demand_groups()  # TODO - can this be optimized?

        # Find the amount of bandwidth each LSP in each parallel group will carry
        counter = 1
        for group, lsps in parallel_lsp_groups.items():
            print("Routing {} LSPs in parallel LSP group {}; {}/{}".format(len(lsps), group, counter,
                                                                           len(parallel_lsp_groups)))
            # Traffic each LSP in a parallel LSP group will carry; initialize
            traff_on_each_group_lsp = 0

            try:
                # Get all demands that would ride the parallel LSP group
                dmds_on_lsp_group = parallel_demand_groups[group]

                traffic_in_demand_group = sum([dmd.traffic for dmd in dmds_on_lsp_group])
                if traffic_in_demand_group > 0:
                    traff_on_each_group_lsp = traffic_in_demand_group / len(lsps)
            except KeyError:
                # LSPs with no demands will cause a KeyError in parallel_demand_groups[group]
                # since parallel_demand_group will have no entry for 'group'
                pass

            # Now route each LSP in the group (first routing iteration)
            for lsp in lsps:  # TODO - can this be optimized?
                # Route each LSP one at a time
                lsp.route_lsp(input_model, traff_on_each_group_lsp)

            routed_lsps_in_group = [lsp for lsp in lsps if lsp.path != 'Unrouted']

            # ##### Optimize the LSP group reserved bandwidth #####
            # If not all the LSPs in the group can route at the lowest (initial)
            # setup bandwidth, determine which LSPs can signal and for how much traffic
            if len(routed_lsps_in_group) != len(lsps) and len(routed_lsps_in_group) > 0:
                self._optimize_parallel_lsp_group_res_bw(input_model, routed_lsps_in_group, traffic_in_demand_group)

            counter += 1

        return self

    def _optimize_parallel_lsp_group_res_bw(self, input_model, routed_lsps_in_group, traffic_in_demand_group):
        """
        If not all LSPs in a parallel LSP group can route, some of the LSPs that did
        route may be able to signal for their setup_bandwidth.

        :param input_model: Model object containing the parallel LSP group
        :param routed_lsps_in_group: LSPs in parallel LSP group with a path
        :param traffic_in_demand_group: aggregate traffic for all demands with
               the same source node and destination node as the parallel LSP group
        :return:
        """
        # This value would be the optimal setup bandwidth for each LSP
        # as it would allow the LSP to reserve bandwidth for the amount
        # of traffic it carries
        setup_bandwidth_optimized = traffic_in_demand_group / len(routed_lsps_in_group)
        # Determine if any of the LSPs can signal for the amount of
        # traffic they would carry (setup_bandwidth_optimized)
        for lsp in routed_lsps_in_group:
            # traffic_in_demand_group will ECMP split over routed_lsps_in_group
            # For each lsp in routed_lsp_group, see if it can signal for
            # a setup_bandwidth_optimized setup_bandwidth

            lsp_path_interfaces_before = lsp.path['interfaces']
            lsp_res_bw_before = lsp.reserved_bandwidth

            # See if LSP can resignal for setup_bandwidth_optimized
            lsp = lsp.find_rsvp_path_w_bw(setup_bandwidth_optimized, input_model)

            # If the LSP reserved_bandwidth changes, restore the old
            # reserved_bandwidth value to the interfaces in its
            # prior path['interfaces'] list
            if lsp_res_bw_before != lsp.reserved_bandwidth:
                for interface in lsp_path_interfaces_before:
                    interface.reserved_bandwidth -= lsp_res_bw_before
                # . . . and then remove the new reserved bandwidth from the
                # new path interfaces
                for interface in lsp.path['interfaces']:
                    interface.reserved_bandwidth += lsp.reserved_bandwidth

    def parallel_lsp_groups(self):
        """
        Determine LSPs with same source and dest nodes
        :return: dict with entries where key is 'source_node_name-dest_node_name' and value is a list of LSPs
        with matching source/dest nodes
        """

        src_node_names = set([lsp.source_node_object.name for lsp in self.rsvp_lsp_objects])
        dest_node_names = set([lsp.dest_node_object.name for lsp in self.rsvp_lsp_objects])

        parallel_lsp_groups = {}

        for src_node_name in src_node_names:
            for dest_node_name in dest_node_names:
                key = '{}-{}'.format(src_node_name, dest_node_name)
                parallel_lsp_groups[key] = []
                for lsp in self.rsvp_lsp_objects:
                    if (lsp.source_node_object.name == src_node_name and
                            lsp.dest_node_object.name == dest_node_name):
                        parallel_lsp_groups[key].append(lsp)

                if parallel_lsp_groups[key] == []:
                    del parallel_lsp_groups[key]

        return parallel_lsp_groups

    def parallel_demand_groups(self):
        """
        Determine demands with same source and dest nodes
        :return: dict with entries where key is 'source_node_name-dest_node_name' and value is a list of demands
        with matching source/dest nodes
        """

        src_node_names = set([dmd.source_node_object.name for dmd in self.demand_objects])
        dest_node_names = set([dmd.dest_node_object.name for dmd in self.demand_objects])

        parallel_demand_groups = {}

        for src_node_name in src_node_names:
            for dest_node_name in dest_node_names:
                key = '{}-{}'.format(src_node_name, dest_node_name)
                parallel_demand_groups[key] = []
                for dmd in self.demand_objects:
                    if (dmd.source_node_object.name == src_node_name and
                            dmd.dest_node_object.name == dest_node_name):
                        parallel_demand_groups[key].append(dmd)

                if parallel_demand_groups[key] == []:
                    del parallel_demand_groups[key]

        return parallel_demand_groups

    def update_simulation(self):
        """
        Updates the simulation state; this needs to be run any time there is
        a change to the state of the Model, such as failing an interface, adding
        a Demand, adding/removing and LSP, etc.

        This call does not carry forward any state from the previous simulation
        results.
        """

        # This set of interfaces can be used to route traffic
        non_failed_interfaces = set()
        # This set of nodes can be used to route traffic
        available_nodes = set()

        # Find all the non-failed interfaces in the model and
        # add them to non_failed_interfaces.
        # If the interface is not failed, then by definition, the nodes are
        # not failed
        for interface_object in (interface_object for interface_object in self.interface_objects
                                 if interface_object.failed is not True):
            non_failed_interfaces.add(interface_object)
            available_nodes.add(interface_object.node_object)
            available_nodes.add(interface_object.remote_node_object)

        # Create a model consisting only of the non-failed interfaces and
        # corresponding non-failed (available) nodes
        non_failed_interfaces_model = Model(non_failed_interfaces,
                                            available_nodes, self.demand_objects,
                                            self.rsvp_lsp_objects)

        # Reset the reserved_bandwidth, traffic on each interface
        for interface in (interface for interface in self.interface_objects):
            interface.reserved_bandwidth = 0
            interface.traffic = 0

        for lsp in (lsp for lsp in self.rsvp_lsp_objects):
            lsp.path = 'Unrouted'

        for demand in (demand for demand in self.demand_objects):
            demand.path = 'Unrouted'

        print("Routing the LSPs . . . ")
        # Route the RSVP LSPs
        self = self._route_lsps(non_failed_interfaces_model)
        print("LSPs routed; routing demands now . . .")
        # Route the demands
        self = self._route_demands(self.demand_objects,
                                   non_failed_interfaces_model)
        print("Demands routed; validating model . . . ")

        self.validate_model()

    def _unique_interface_per_node(self):
        """
        Checks that the interface names on each node are unique; returns
        a message if a duplicate interface name is found on the same node
        """

        exception_interfaces = set()  # duplicate interfaces

        for node in (node for node in self.node_objects):
            node_int_list = [interface.name for interface in node.interfaces(self)]
            node_int_set = set(node_int_list)

            if len(node_int_list) > len(node_int_set):
                # Find which ints are duplicate
                for item in node_int_set:
                    node_int_list.remove(item)
                # Add the remaining node and interface name to exception_interfaces
                for item in node_int_list:
                    exception_interfaces.add((node, item))

        if len(exception_interfaces) > 0:
            message = ("Interface names must be unique per node.  The following"
                       " nodes have duplicate interface names {}".format(exception_interfaces))
            raise ModelException(message)
        else:
            return True

    def _make_circuits(self, return_exception=True,
                       include_failed_circuits=True):
        """
        Matches interface objects into circuits and returns the circuits list
        :param return_exception: Should an exception be returned if not all the
                                 interfaces can be matched into a circuit?
        :param include_failed_circuits:  Should circuits that will be in a
                                         failed state be created?

        :return: a set of Circuit objects in the Model, each Circuit
                 comprised of two Interface objects
        """

        G = self._make_weighted_network_graph(include_failed_circuits=include_failed_circuits)

        # Determine which interfaces pair up into good circuits in G
        paired_interfaces = ((local_node_name, remote_node_name, data) for
                             (local_node_name, remote_node_name, data) in
                             G.edges(data=True) if G.has_edge(remote_node_name,
                                                              local_node_name))

        # Set interface object in_ckt = False and baseline the address
        for interface in (interface for interface in self.interface_objects):
            interface.in_ckt = False
        address_number = 1
        circuits = set([])

        # Using the paired interfaces (source_node, dest_node) pairs from G,
        # get the corresponding interface objects from the model to create
        # the circuit object
        for interface in (interface for interface in paired_interfaces):
            # Get each interface from model for each
            int1 = self.get_interface_object_from_nodes(interface[0],
                                                        interface[1])
            int2 = self.get_interface_object_from_nodes(interface[1],
                                                        interface[0])

            if int1.in_ckt is False and int2.in_ckt is False:
                # Mark interface objects as in_ckt = True
                int1.in_ckt = True
                int2.in_ckt = True

                # Add address to interface objects
                int1.address = address_number
                int2.address = address_number
                address_number = address_number + 1

                ckt = Circuit(int1, int2)
                circuits.add(ckt)

        # Find any interfaces that don't have counterpart
        exception_ints_not_in_ckt = [(local_node_name, remote_node_name, data)
                                     for (local_node_name, remote_node_name, data) in
                                     G.edges(data=True) if not (G.has_edge(remote_node_name, local_node_name))]

        if len(exception_ints_not_in_ckt) > 0:
            exception_msg = ('WARNING: These interfaces were not matched '
                             'into a circuit {}'.format(exception_ints_not_in_ckt))
            if return_exception:
                raise ModelException(exception_msg)
            else:
                return {'data': exception_ints_not_in_ckt}

        self.circuit_objects = circuits

    def get_interface_object_from_nodes(self, local_node_name, remote_node_name):
        """Returns an Interface object with the specified local and
        remote node names """
        for interface in (interface for interface in self.interface_objects):
            if interface.node_object.name == local_node_name and \
                    interface.remote_node_object.name == remote_node_name:
                return interface

    @property
    def all_interface_addresses(self):
        """
        Returns all interface addresses
        """
        return set(interface.address for interface in self.interface_objects)

    def add_circuit(self, node_a_object, node_b_object, node_a_interface_name,
                    node_b_interface_name, cost_intf_a=1, cost_intf_b=1,
                    capacity=1000, failed=False, address=None):
        """
        Creates component Interface objects for a new Circuit in the Model.
        The Circuit object will then be created during the validate_model() call.

        :param node_a_object: Node object
        :param node_b_object: Node object
        :param node_a_interface_name: name of component Interface on node_a
        :param node_b_interface_name: name of component Interface on node_b
        :param cost_intf_a: metric/cost of node_a_interface component Interface
        :param cost_intf_b: metric/cost of node_b_interface component Interface
        :param capacity: Circuit's capacity
        :param failed: Should the Circuit be created in a Failed state?
        :param address: Optional.  Will be auto-assigned unless specified
        :return: Model with new Circuit comprised of 2 new Interfaces
        """

        if address is None:
            addresses = self.all_interface_addresses
            if len(addresses) == 0:
                address = 1
            else:
                address = max(addresses) + 1

        int_a = Interface(node_a_interface_name, cost_intf_a, capacity,
                          node_a_object, node_b_object, address)
        int_b = Interface(node_b_interface_name, cost_intf_b, capacity,
                          node_b_object, node_a_object, address)

        existing_int_keys = set([interface._key for interface in self.interface_objects])
        if int_a._key in existing_int_keys:
            raise ModelException("interface {} on node {} already exists in model".format(int_a, node_a_object))
        if int_b._key in existing_int_keys:
            raise ModelException("interface {} on node {} already exists in model".format(int_b, node_b_object))

        self.interface_objects.add(int_a)
        self.interface_objects.add(int_b)

        self.validate_model()

    def is_node_an_orphan(self, node_object):
        """Determines if a node is in orphan_nodes"""
        if node_object in self.get_orphan_node_objects():
            return True
        else:
            return False

    def get_orphan_node_objects(self):
        """
        Returns list of Nodes that have no interfaces
        """
        orphan_nodes = [node for node in self.node_objects if len(node.interfaces(self)) == 0]

        return orphan_nodes

    def add_node(self, node_object):
        """
        Adds a node object to the model object
        """

        if node_object.name in (node.name for node in self.node_objects):
            message = "A node with name {} already exists in the model".format(node_object.name)
            raise ModelException(message)
        else:
            self.node_objects.add(node_object)

        self.validate_model()

    def get_node_object(self, node_name):
        """
        Returns a Node object, given a node's name
        """
        matching_node = [node for node in self.node_objects if node.name == node_name]

        if len(matching_node) > 0:
            return matching_node[0]
        else:
            message = "No node with name %s exists in the model" % node_name
            raise ModelException(message)

    def _make_network_interfaces(self, interface_info_list):
        """
        Returns set of Interface objects and a set of Node objects for Nodes
        that are not already in the Model.

        :param interface_info_list: list of dicts with interface specs;
        :return: Set of Interface objects and set of Node objects for the
                 new Interfaces for Nodes that are not already in the model
        """
        network_interface_objects = set([])
        network_node_objects = set([])

        # Create the Interface objects
        for interface in interface_info_list:
            intf = Interface(interface['name'], interface['cost'],
                             interface['capacity'], Node(interface['node']),
                             Node(interface['remote_node']),
                             interface['address'])
            network_interface_objects.add(intf)

            # Check to see if the Interface's Node already exists, if not, add it
            node_names = ([node.name for node in self.node_objects])
            if interface['node'] not in node_names:
                network_node_objects.add(Node(interface['node']))
            if interface['remote_node'] not in node_names:
                network_node_objects.add(Node(interface['remote_node']))

        return (network_interface_objects, network_node_objects)

    def add_demand(self, source_node_name, dest_node_name, traffic=0,
                   name='none'):
        """
        Adds a traffic load (Demand) from point A to point B in the
        model and validates model.
        :param source_node_name: name of Demand's source Node
        :param dest_node_name: name of Demand's destination Node
        :param traffic: amount of traffic (magnitude) of the Demand
        :param name: Demand name
        :return: A validated Model object with the new demand
        """
        source_node_object = self.get_node_object(source_node_name)
        dest_node_object = self.get_node_object(dest_node_name)
        added_demand = Demand(source_node_object, dest_node_object,
                              traffic, name)
        if added_demand._key in set([demand._key for demand in self.demand_objects]):
            message = '{} already exists in demand_objects'.format(added_demand)
            raise ModelException(message)
        self.demand_objects.add(added_demand)

        self.validate_model()

    def add_rsvp_lsp(self, source_node_name, dest_node_name, name):
        """
        Adds an RSVP LSP with name from the source node to the
        dest node and validates model.

        :param source_node_name: LSP source Node name
        :param dest_node_name: LSP destination Node name
        :param name: name of LSP
        :return: A validated Model with the new RSVP_LSP object
        """
        source_node_object = self.get_node_object(source_node_name)
        dest_node_object = self.get_node_object(dest_node_name)
        added_lsp = RSVP_LSP(source_node_object, dest_node_object, name)

        if added_lsp._key in set([lsp._key for lsp in self.rsvp_lsp_objects]):
            message = '{} already exists in rsvp_lsp_objects'.format(added_lsp)
            raise ModelException(message)
        self.rsvp_lsp_objects.add(added_lsp)

        self.validate_model()

    def get_demand_object(self, source_node_name, dest_node_name, demand_name='none'):
        """
        Returns demand specified by the source_node_name, dest_node_name, name;
        throws exception if demand not found
        """
        model_demand_iterator = (demand for demand in self.demand_objects)

        demand_to_return = None

        for demand in model_demand_iterator:
            if demand.source_node_object.name == source_node_name and \
                    demand.dest_node_object.name == dest_node_name and \
                    demand.name == demand_name:
                demand_to_return = demand
                return demand_to_return

        if demand_to_return is None:
            raise ModelException('no matching demand')

    def get_rsvp_lsp(self, source_node_name, dest_node_name, lsp_name='none'):
        """Returns the RSVP LSP from the model with the specified source node
        name, dest node name, and LSP name."""

        needed_key = (source_node_name, dest_node_name, lsp_name)

        if needed_key not in (lsp._key for lsp in self.rsvp_lsp_objects):
            msg = ("LSP with source node %s, dest node %s, and name %s "
                   "does not exist in model" % (source_node_name, dest_node_name, lsp_name))
            raise ModelException(msg)
        else:
            for lsp in (lsp for lsp in self.rsvp_lsp_objects):
                if lsp._key == needed_key:
                    return lsp

    # Interface calls
    def get_interface_object(self, interface_name, node_name):
        """Returns an interface object for specified node name and interface name"""

        self._does_interface_exist(interface_name, node_name)

        node_object = self.get_node_object(node_name)

        int_object = [interface for interface in node_object.interfaces(self) if interface.name == interface_name]
        return int_object[0]

    def _does_interface_exist(self, interface_name, node_object_name):
        int_key = (interface_name, node_object_name)
        interface_key_iterator = (interface._key for interface in
                                  self.interface_objects)

        if int_key not in (interface_key_iterator):
            raise ModelException('specified interface does not exist')

    def get_circuit_object_from_interface(self, interface_name, node_name):
        """
        Returns a Circuit object, given a Node name and Interface name
        """

        # Does interface exist?
        self._does_interface_exist(interface_name, node_name)

        interface = self.get_interface_object(interface_name, node_name)

        ckts = [ckt for ckt in self.circuit_objects if interface in (ckt.interface_a, ckt.interface_b)]

        return ckts[0]

    # Convenience calls #####
    def get_failed_interface_objects(self):
        """
        Returns a list of all failed interfaces in the Model
        """
        failed_interfaces = []

        for interface in (interface for interface in self.interface_objects):
            if interface.failed:
                failed_interfaces.append(interface)

        return failed_interfaces

    def get_unfailed_interface_objects(self):
        """
        Returns a list of all non-failed interfaces in the Model
        """

        unfailed_interface_objects = set()

        interface_iter = (interface for interface in self.interface_objects)

        for interface in interface_iter:
            if not interface.failed:
                unfailed_interface_objects.add(interface)

        return unfailed_interface_objects

    def get_unrouted_demand_objects(self):
        """
        Returns list of demand objects that cannot be routed
        """
        unrouted_demands = []
        for demand in (demand for demand in self.demand_objects):
            if demand.path == "Unrouted":
                unrouted_demands.append(demand)

        return unrouted_demands

    def change_interface_name(self, node_name,
                              current_interface_name,
                              new_interface_name):
        """Changes interface name"""
        interface_to_edit = self.get_interface_object(current_interface_name, node_name)
        interface_to_edit.name = new_interface_name

        return interface_to_edit

    def fail_interface(self, interface_name, node_name):
        """Fails the Interface object for the interface_name/node_name pair"""

        # Get the interface object
        interface_object = self.get_interface_object(interface_name, node_name)

        # Does interface exist?
        if interface_object not in self.interface_objects:
            ModelException('specified interface does not exist')

        # find the remote interface
        remote_interface_object = interface_object.get_remote_interface(self)

        remote_interface_object.failed = True
        interface_object.failed = True

    def unfail_interface(self, interface_name, node_name, raise_exception=False):
        """
        Unfails the Interface object for the interface_name, node_name pair.

        :param interface_name:
        :param node_name:
        :param raise_exception: If raise_excecption=True, an exception
                                will be raised if the interface cannot be unfailed.
                                An example of this would be if you tried to unfail
                                the interface when the parent node or remote node
                                was in a failed state
        :return: Interface object from Model that is not failed
        """

        if not (isinstance(raise_exception, bool)):
            message = "raise_exception must be boolean value"
            raise ModelException(message)

        # Get the interface object
        interface_object = self.get_interface_object(interface_name, node_name)

        # Does interface exist?
        if interface_object not in set(self.interface_objects):
            ModelException('specified interface does not exist')

        # Find the remote interface
        remote_interface = interface_object.get_remote_interface(self)

        # Ensure local and remote nodes are failed == False and set reservable
        # bandwidth on each interface to interface.capacity
        if self.get_node_object(interface_object.node_object.name).failed is False and \
                self.get_node_object(remote_interface.node_object.name).failed is False:

            remote_interface.failed = False
            remote_interface.reserved_bandwidth = 0
            interface_object.failed = False
            interface_object.reserved_bandwidth = 0
            self.validate_model()
        else:
            if raise_exception:
                message = ("Local and/or remote node are failed; cannot have "
                           "unfailed interface on failed node.")
                raise ModelException(message)

    def get_all_paths_reservable_bw(self, source_node_name, dest_node_name, include_failed_circuits=True,
                                    cutoff=10, needed_bw=0):
        """
        For a source and dest node name pair, find all simple path(s) with at
        least needed_bw reservable bandwidth available less than or equal to
        cutoff hops long.

        The amount of simple paths (paths that don't have repeating nodes) can
        be very large for larger topologies and so this call can be very expensive.
        Use the cutoff argument to limit the path length to consider to cut down on
        the time it takes to run this call.

        :param source_node_name: name of source node in path
        :param dest_node_name: name of destination node in path
        :param include_failed_circuits: include failed circuits in the topology
        :param needed_bw: the amount of reservable bandwidth required on the path
        :param cutoff: max amount of path hops
        :return: Return the shortest path in dictionary form:
                 shortest_path = {'path': [list of shortest path routes], 'cost': path_cost}
        """

        # Define a networkx DiGraph to find the path
        G = self._make_weighted_network_graph(include_failed_circuits=include_failed_circuits, needed_bw=needed_bw)

        # Define the Model-style path to be built
        converted_path = dict()
        converted_path['path'] = []

        # Find the simple paths in G between source and dest
        digraph_shortest_paths = nx.all_simple_paths(G, source_node_name, dest_node_name, cutoff=cutoff)

        try:
            for path in digraph_shortest_paths:
                model_path = self._convert_nx_path_to_model_path(path)
                converted_path['path'].append(model_path)

            return converted_path
        except BaseException:
            return converted_path

    def get_shortest_path(self, source_node_name, dest_node_name, needed_bw=0):
        """
        For a source and dest node name pair, find the shortest path(s) with at
        least needed_bw available.

        :param source_node_name: name of source node in path
        :param dest_node_name: name of destination node in path
        :param needed_bw: the amount of reservable bandwidth required on the path
        :return: Return the shortest path in dictionary form:
                 shortest_path = {'path': [list of shortest path routes], 'cost': path_cost}
        """

        # Define a networkx DiGraph to find the path
        G = self._make_weighted_network_graph(include_failed_circuits=False, needed_bw=needed_bw)

        # Define the Model-style path to be built
        converted_path = dict()
        converted_path['path'] = []
        converted_path['cost'] = None

        # Find the shortest paths in G between source and dest
        digraph_shortest_paths = nx.all_shortest_paths(G, source_node_name,
                                                       dest_node_name,
                                                       weight='cost')

        try:
            for path in digraph_shortest_paths:
                model_path = self._convert_nx_path_to_model_path(path)
                converted_path['path'].append(model_path)
                converted_path['cost'] = nx.shortest_path_length(G, source_node_name,
                                                                 dest_node_name, weight='cost')
            return converted_path
        except BaseException:
            return converted_path

    def get_shortest_path_for_routed_lsp(self, source_node_name, dest_node_name, lsp, needed_bw):
        """
        For a source and dest node name pair, find the shortest path(s) with at
        least needed_bw available for an LSP that is already routed.
        Return the shortest path in dictionary form:
        shortest_path = {'path': [list of shortest path routes], 'cost': path_cost}
        """

        # Define a networkx DiGraph to find the path
        G = self._make_weighted_network_graph_routed_lsp(lsp, needed_bw=needed_bw)

        # Define the Model-style path to be built
        converted_path = dict()
        converted_path['path'] = []
        converted_path['cost'] = None

        # Find the shortest paths in G between source and dest
        digraph_shortest_paths = nx.all_shortest_paths(G, source_node_name,
                                                       dest_node_name,
                                                       weight='cost')
        try:
            for path in digraph_shortest_paths:
                model_path = self._convert_nx_path_to_model_path(path)
                converted_path['path'].append(model_path)
                converted_path['cost'] = nx.shortest_path_length(G, source_node_name,
                                                                 dest_node_name, weight='cost')
            return converted_path
        except BaseException:
            return converted_path

    def _convert_nx_path_to_model_path(self, nx_graph_path):
        """Given a path from an networkx DiGraph, converts that
        path to a Model style path and returns that Model style path

        A networkx path is a list of nodes in order of transit.
        ex: ['A', 'B', 'G', 'D', 'F']

        The corresponding model style path would be:
        [Interface(name = 'A-to-B', cost = 20, capacity = 125, node_object = Node('A'),
            remote_node_object = Node('B'), address = 9),
        Interface(name = 'B-to-G', cost = 10, capacity = 100, node_object = Node('B'),
            remote_node_object = Node('G'), address = 6),
        Interface(name = 'G-to-D', cost = 10, capacity = 100, node_object = Node('G'),
            remote_node_object = Node('D'), address = 2),
        Interface(name = 'D-to-F', cost = 10, capacity = 300, node_object = Node('D'),
            remote_node_object = Node('F'), address = 1)]
        """

        # Define a model-style path to build
        model_path = []
        # look at each hop in the path
        for hop in nx_graph_path:
            current_hop_index = nx_graph_path.index(hop)
            next_hop_index = current_hop_index + 1
            if next_hop_index < len(nx_graph_path):
                next_hop = nx_graph_path[next_hop_index]
                interface = self.get_interface_object_from_nodes(hop, next_hop)
                model_path.append(interface)

        return model_path

    # NODE CALLS ######
    def get_node_interfaces(self, node_name):
        """Returns list of interfaces on specified node name"""
        return Node(node_name).interfaces(self)

    def fail_node(self, node_name):
        """Fails specified node"""

        # Find node's interfaces and fail them
        ints_to_fail_iterator = (interface for interface in
                                 self.get_node_interfaces(node_name))

        for interface in ints_to_fail_iterator:
            self.fail_interface(interface.name, node_name)

        # Change the failed property on the specified node
        self.get_node_object(node_name).failed = True

    def unfail_node(self, node_name):
        """Unfails the specified node"""

        # Change the failed property on the specified node
        self.get_node_object(node_name)._failed = False

        # Find node's interfaces and unfail them
        ints_to_unfail_iterator = (interface for interface in
                                   self.get_node_interfaces(node_name))

        # Find node's interfaces and unfail them
        ints_to_unfail_iterator = (interface for interface in self.get_node_interfaces(node_name))

        for interface in ints_to_unfail_iterator:

            # Unfail the interfaces if the remote node is not failed
            if not interface.remote_node_object.failed:
                # Unfail the specific interface
                self.unfail_interface(interface.name, node_name, False)

                # Unfail the remote interface
                remote_int = interface.get_remote_interface(self)
                self.unfail_interface(remote_int.name,
                                      remote_int.node_object.name, False)

    def get_failed_node_objects(self):
        """
        Returns a list of all failed nodes
        """
        failed_nodes = []

        for node in (node for node in self.node_objects):
            if node.failed:
                node_object = self.get_node_object(node.name)
                failed_nodes.append(node_object)

        return failed_nodes

    def get_non_failed_node_objects(self):
        """Returns a list of all failed nodes"""
        non_failed_nodes = []

        for node in (node for node in self.node_objects):
            if not node.failed:
                node_object = self.get_node_object(node.name)
                non_failed_nodes.append(node_object)

        return non_failed_nodes

    # Display calls #########
    def display_interface_status(self):
        """Returns failed = True/False for each interface"""

        print('Node'.ljust(12), 'Interface'.ljust(12), 'Remote Node'.ljust(12), end=' ')
        print('Failed'.ljust(12))

        interface_iterator = (interface for interface in self.interface_objects)

        for interface in interface_iterator:
            print(interface.node_object.name.ljust(12), interface.name.ljust(12), end=' ')
            print(interface.remote_node_object.name.ljust(12), end=' ')
            print(str(interface.failed).ljust(12))

    def display_node_status(self):
        """Returns failed = True/False for each node"""

        print('Node'.ljust(12), 'Failed'.ljust(12))

        node_iterator = (node for node in self.node_objects)

        for node in node_iterator:
            print(node.name.ljust(12), str(node.failed).ljust(12))

    def display_interfaces_traffic(self):
        """
        A human-readable(-ish) display of interfaces and traffic on each
        """

        print('Node'.ljust(12), 'Interface'.ljust(12), 'Remote Node'.ljust(12), 'Traffic'.ljust(12))

        print('Node'.ljust(12), 'Interface'.ljust(12), 'Remote Node'.ljust(12),
              'Traffic'.ljust(12))

        interface_iterator = (interface for interface in self.interface_objects)

        for interface in interface_iterator:
            print(interface.node_object.name.ljust(12), interface.name.ljust(12), end=' ')
            print(interface.remote_node_object.name.ljust(12), end=' ')
            print(repr(interface.traffic).ljust(12))

    def display_demand_paths(self):
        """
        Displays each demand and its path(s) across the network
        """

        demand_iter = (demand for demand in self.demand_objects)

        for demand in demand_iter:
            print('demand._key is', demand._key)
            print('Demand has %s paths:' % (len(demand.path)))
            for path in demand.path:
                pprint(path)
                print()
            print()
            print()

    def display_interface_objects(self):
        """Displays interface objects in a more human readable manner"""

        for interface in self.interface_objects:
            pprint(interface)
            print()

    def _make_weighted_network_graph(self, include_failed_circuits=True, needed_bw=0):
        """Returns a networkx weighted network directional graph from
        the input Model object"""
        G = nx.DiGraph()

        if not include_failed_circuits:
            # Get non-failed edge names
            edge_names = ((interface.node_object.name,
                           interface.remote_node_object.name, interface.cost)
                          for interface in self.interface_objects
                          if (interface.failed is False and
                              interface.reservable_bandwidth >= needed_bw))
        elif include_failed_circuits:
            # Get all edge names
            edge_names = ((interface.node_object.name,
                           interface.remote_node_object.name, interface.cost)
                          for interface in self.interface_objects if interface.reservable_bandwidth >= needed_bw)

        # Add edges to networkx DiGraph
        G.add_weighted_edges_from(edge_names, weight='cost')

        # Add all the nodes
        node_name_iterator = (node.name for node in self.node_objects)
        G.add_nodes_from(node_name_iterator)

        return G

    def _make_weighted_network_graph_routed_lsp(self, lsp, needed_bw=0):
        """
        Returns a networkx weighted network directional graph from the input Model object.
        Considers edges with needed_bw of reservable_bandwidth and also takes into account
        reserved_bandwidth by the lsp on Interfaces in the existing LSP path
        :param self:
        :param include_failed_circuits:
        :param lsp:
        :param needed_bw:
        :return:
        """
        G = nx.DiGraph()

        # The Interfaces that the lsp is routed over currently
        lsp_path_interfaces = lsp.path['interfaces']

        eligible_interface_generator = (interface for interface in self.interface_objects if
                                        interface.failed is False)

        eligible_interfaces = set()

        # Find only the interfaces that are not failed and that have
        # enough reservable_bandwidth
        for interface in eligible_interface_generator:
            # Add back the lsp's reserved bandwidth to Interfaces already in its path
            if interface in lsp_path_interfaces:
                effective_reservable_bw = interface.reservable_bandwidth + lsp.reserved_bandwidth
            else:
                effective_reservable_bw = interface.reservable_bandwidth

            if effective_reservable_bw >= needed_bw:
                eligible_interfaces.add(interface)

        # Get edge names in eligible_interfaces
        edge_names = ((interface.node_object.name,
                       interface.remote_node_object.name, interface.cost)
                      for interface in eligible_interfaces)

        # Add edges to networkx DiGraph
        G.add_weighted_edges_from(edge_names, weight='cost')

        # Add all the nodes
        node_name_iterator = (node.name for node in self.node_objects)
        G.add_nodes_from(node_name_iterator)

        return G

    @classmethod
    def load_model_file(cls, data_file):
        """
        Opens a network_modeling data file and returns a model containing
        the info in the data file.  The data file must be of the appropriate
        format to produce a valid model.  This cannot be used to open
        multiple models in a single python instance - there may be
        unpredictable results in the info in the models.
        """

        interface_set = set()
        node_set = set()
        demand_set = set()
        lsp_set = set()

        # Open the file with the data, read it, and split it into lines
        with open(data_file, 'r') as f:
            data = f.read()

        lines = data.splitlines()

        # Define the interfaces info
        int_info_begin_index = 2
        int_info_end_index = find_end_index(int_info_begin_index, lines)
        interface_lines = lines[int_info_begin_index:int_info_end_index]

        # Add the Interfaces to a set
        for interface_line in interface_lines:
            # Read interface characteristics
            if len(interface_line.split()) == 5:
                node_name, remote_node_name, name, cost, capacity = interface_line.split()
            else:
                msg = ("node_name, remote_node_name, name, cost, and capacity "
                       "must be defined for line {}, line index {}".format(interface_line,
                                                                           lines.index(interface_line)))
                raise ModelException(msg)

            new_interface = Interface(name, int(cost), int(capacity), Node(node_name), Node(remote_node_name))

            if new_interface._key not in set([interface._key for interface in interface_set]):
                interface_set.add(new_interface)
            else:
                print("{} already exists in model; disregarding line {}".format(new_interface,
                                                                                lines.index(interface_line)))

            # Derive Nodes from the Interface data
            if node_name not in set([node.name for node in node_set]):
                node_set.add(new_interface.node_object)
            if remote_node_name not in set([node.name for node in node_set]):
                node_set.add(new_interface.remote_node_object)

        # Define the explicit nodes info from the file
        nodes_info_begin_index = int_info_end_index + 3
        nodes_info_end_index = find_end_index(nodes_info_begin_index, lines)
        node_lines = lines[nodes_info_begin_index:nodes_info_end_index]
        for node_line in node_lines:
            node_info = node_line.split()
            node_name = node_info[0]
            try:
                node_lat = int(node_info[2])
            except (ValueError, IndexError):
                node_lat = 0
            try:
                node_lon = int(node_info[1])
            except (ValueError, IndexError):
                node_lon = 0

            new_node = Node(node_name)
            if new_node.name not in set([node.name for node in node_set]):  # Pick up orphan nodes
                node_set.add(new_node)
                new_node.lat = node_lat
                new_node.lon = node_lon
            else:
                print("{} on line {} already exists in model, "
                      "updating lat/lon values if they are specified".format(new_node,
                                                                             lines.index(node_line)))
                existing_node = cls(interface_set, node_set, demand_set, lsp_set).get_node_object(node_name=node_name)
                existing_node.lat = node_lat
                existing_node.lon = node_lon

        # Define the demands info
        demands_info_begin_index = nodes_info_end_index + 3
        demands_info_end_index = find_end_index(demands_info_begin_index, lines)
        # There may or may not be LSPs in the model, so if there are not,
        # set the demands_info_end_index as the last line in the file
        if not demands_info_end_index:
            demands_info_end_index = len(lines)

        demands_lines = lines[demands_info_begin_index:demands_info_end_index]

        for demand_line in demands_lines:
            demand_info = demand_line.split()
            source = demand_info[0]
            source_node = [node for node in node_set if node.name == source][0]
            dest = demand_info[1]
            dest_node = [node for node in node_set if node.name == dest][0]
            traffic = int(demand_info[2])
            name = demand_info[3]
            if name == '':
                demand_name = 'none'
            else:
                demand_name = name

            new_demand = Demand(source_node, dest_node, traffic, demand_name)

            if new_demand._key not in set([dmd._key for dmd in demand_set]):
                demand_set.add(new_demand)
            else:
                print("{} already exists in model; disregarding line {}".format(new_demand,
                                                                                lines.index(demand_line)))

        # Define the LSP info

        # If the demands_info_end_index is the same as the length of the
        # lines list, then there is no LSP section
        if demands_info_end_index != len(lines):
            lsp_info_begin_index = demands_info_end_index + 3
            lsp_lines = lines[lsp_info_begin_index:]

            for lsp_line in lsp_lines:
                lsp_info = lsp_line.split()
                source = lsp_info[0]
                source_node = [node for node in node_set if node.name == source][0]
                dest = lsp_info[1]
                dest_node = [node for node in node_set if node.name == dest][0]
                name = lsp_info[2]
                try:
                    configured_setup_bw = lsp_info[3]
                except IndexError:
                    configured_setup_bw = None
                new_lsp = RSVP_LSP(source_node, dest_node, name, configured_setup_bandwidth=configured_setup_bw)

                if new_lsp._key not in set([lsp._key for lsp in lsp_set]):
                    lsp_set.add(new_lsp)
                else:
                    print("{} already exists in model; disregarding line {}".format(new_lsp,
                                                                                    lines.index(lsp_line)))

        return cls(interface_set, node_set, demand_set, lsp_set)

    def get_demand_objects_source_node(self, source_node_name):
        """
        Returns list of demand objects originating at the source node
        """

        demand_list = []
        for demand in (demand for demand in self.demand_objects):
            if demand.source_node_object.name == source_node_name:
                demand_list.append(demand)

        return demand_list

    def get_demand_objects_dest_node(self, dest_node_name):
        """Returns list of demands objects originating at the
        destination node """
        demand_list = []
        for demand in (demand for demand in self.demand_objects):
            if demand.dest_node_object.name == dest_node_name:
                demand_list.append(demand)

        return demand_list<|MERGE_RESOLUTION|>--- conflicted
+++ resolved
@@ -75,7 +75,6 @@
             self.interface_objects.union(new_interface_objects)
         self.validate_model()
 
-<<<<<<< HEAD
     def _make_int_info_dict(self):
         """
         Makes dict of information for each interface.  Most of this information
@@ -92,8 +91,6 @@
                 int_info[interface._key]['reserved_bandwidth'] += round(lsp.reserved_bandwidth, 1)
         return int_info
 
-=======
->>>>>>> f5b33770
     def validate_model(self):
         """
         Validates that data fed into the model creates a valid network model
@@ -102,12 +99,9 @@
         # create circuits table, flags ints that are not part of a circuit
         circuits = self._make_circuits(return_exception=True)
 
-<<<<<<< HEAD
         # Make dict to hold interface data
         int_info = self._make_int_info_dict()
 
-=======
->>>>>>> f5b33770
         error_data = []  # list of all errored checks
 
         int_res_bw_too_high = set([])
@@ -116,12 +110,8 @@
         for interface in (interface for interface in self.interface_objects):
             if interface.reserved_bandwidth > interface.capacity:
                 int_res_bw_too_high.add(interface)
-<<<<<<< HEAD
+
             if round(interface.reserved_bandwidth, 1) != int_info[interface._key]['reserved_bandwidth']:
-=======
-            if (round(interface.reserved_bandwidth, 1) !=
-                    round(sum([lsp.reserved_bandwidth for lsp in interface.lsps(self)]), 1)):
->>>>>>> f5b33770
                 int_res_bw_sum_error.add((interface, interface.reserved_bandwidth, tuple(interface.lsps(self))))
 
         # If creation of circuits returns a dict, there are problems
