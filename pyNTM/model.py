--- conflicted
+++ resolved
@@ -2,11 +2,7 @@
 modeled objects in the network such as Nodes, Interfaces, Circuits,
 and Demands."""
 
-<<<<<<< HEAD
-import networkx as nx
-=======
 from datetime import datetime
->>>>>>> 945a82cb
 from pprint import pprint
 
 import networkx as nx
@@ -86,7 +82,6 @@
         Intended to be used from CLI/interactive environment
         Interface info must be a list of dicts and in format like below example:
 
-<<<<<<< HEAD:pyNTM/model.py
         network_interfaces = [
         {'name':'A-to-B', 'cost':4,'capacity':100, 'node':'A',
          'remote_node': 'B', 'address': 1, 'failed': False},
@@ -649,10 +644,7 @@
         for demand in (demand for demand in self.demand_objects):
             demand.path = 'Unrouted'
 
-<<<<<<< HEAD
-=======
         print("Routing the LSPs . . . ")
->>>>>>> 945a82cb
         # Route the RSVP LSPs
         self = self._route_lsps(non_failed_interfaces_model)
         print("LSPs routed; routing demands now . . .")
@@ -877,14 +869,8 @@
         self.demand_objects.add(added_demand)
 
     def add_rsvp_lsp(self, source_node_name, dest_node_name, name):
-<<<<<<< HEAD
-        """
-        Adds an RSVP LSP with name name from the source node to the
-        dest node
-=======
         """Adds an RSVP LSP with name name from the source node to the
         dest node and validates model.
->>>>>>> 945a82cb
         """
         source_node_object = self.get_node_object(source_node_name)
         dest_node_object = self.get_node_object(dest_node_name)
@@ -1171,7 +1157,6 @@
 
         return feasible_paths
 
-<<<<<<< HEAD
     def get_feasible_paths_old(self, source_node_object, dest_node_object):
         """Returns a list of all feasible (loop free) paths from source node
         object to dest node object
@@ -1192,27 +1177,6 @@
     def get_feasible_paths(self, source_node_name, dest_node_name):
         """
         Returns a list of all feasible (loop free) paths from source node
-=======
-    # def get_feasible_paths_old(self, source_node_object, dest_node_object):  # TODO - delete this
-    #     """Returns a list of all feasible (loop free) paths from source node
-    #     object to dest node object
-    #     """
-    #
-    #     data = self._get_initial_candidate_paths(source_node_object,
-    #                                              dest_node_object)
-    #
-    #     initial_candidate_paths = data['initial_candidate_paths']
-    #     feasible_paths = data['feasible_paths']
-    #
-    #     feasible_paths = self._examine_candidate_paths(source_node_object,
-    #                                                    dest_node_object,
-    #                                                    initial_candidate_paths,
-    #                                                    feasible_paths)
-    #     return feasible_paths
-
-    def get_feasible_paths(self, source_node_name, dest_node_name):  # TODO - make G once in _route_lsps so don't have to keep recreating it?
-        """Returns a list of all feasible (loop free) paths from source node
->>>>>>> 945a82cb
         object to dest node object
         """
 
